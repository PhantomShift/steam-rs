--- conflicted
+++ resolved
@@ -13,10 +13,6 @@
 # See more keys and their definitions at https://doc.rust-lang.org/cargo/reference/manifest.html
 
 [dependencies]
-<<<<<<< HEAD
-anyhow = "1.0.72" # TODO: Remove
-=======
->>>>>>> d6fa57ad
 rayon = "1.7.0"
 reqwest = { version = "0.11.18", features = ["json"] }
 serde = { version = "1.0.175", features = ["derive"] }
